"""Grand Printing Press core machinery."""
# --- END HEADER ---

from __future__ import annotations

from typing import Any
from tensors.abstraction import AbstractTensor

from .ruler import Ruler


class GrandPrintingPress:
    """Compose tensor glyphs and apply complex post-processing."""

    def __init__(
        self,
        tensor_ops: AbstractTensor,
        page_size: tuple[int, int] = (512, 512),
        dpi: int = 300,
    ) -> None:
        self.tensor_ops = tensor_ops
        self.page_size = page_size
        self.ruler = Ruler(dpi)
        height, width = page_size
        self.canvas = tensor_ops.zeros(
            (height, width), dtype=tensor_ops.float_dtype, device=None
        )
<<<<<<< HEAD
        # Initialize glyph library and kernel pipeline
        self.glyph_library: dict[str, Any] = {}
        self.kernels: list[callable] = []

    def add_kernel(self, func: callable) -> None:
        """Register a post-processing kernel."""
        self.kernels.append(func)
=======
        self.glyph_libraries: dict[tuple[str | None, int], dict[str, Any]] = {}
        self.kernel_registry: dict[str, Any] = {}
        # ########## STUB: GrandPrintingPress.__init__ ##########
        # PURPOSE: Initialize resources for managing glyph libraries, kernel
        #          pipelines, and output buffers.
        # EXPECTED BEHAVIOR: Set up data structures to store glyph tensors and
        #          configure default kernels for processing print operations.
        # INPUTS: ``tensor_ops`` implementing ``AbstractTensor``.
        # OUTPUTS: None directly, internal state prepared for use by other
        #          methods.
        # KEY ASSUMPTIONS/DEPENDENCIES: ``tensor_ops`` provides all numeric
        #          tensor operations required by the algorithms.
        # TODO:
        #   - Load or generate default glyph libraries.
        #   - Establish kernel registry and composition interface.
        # NOTES: This starter implementation merely stores ``tensor_ops`` for
        #        future use and allocates a blank canvas.
        # ###################################################################
>>>>>>> ccbc2797

    def print_glyph(
        self,
        glyph: Any,
        position: tuple[float, float],
        unit: str = "mm",
    ) -> Any:
        """Apply a glyph tensor at the given position."""
        # Basic placement logic with optional kernel hooks
        y_idx, x_idx = self.ruler.coordinates_to_tensor(position[0], position[1], unit)
        g_height, g_width = self.tensor_ops.shape(glyph)
        c_height, c_width = self.tensor_ops.shape(self.canvas)

        end_y = min(y_idx + g_height, c_height)
        end_x = min(x_idx + g_width, c_width)
        if end_y <= y_idx or end_x <= x_idx:
            return self.canvas

        sub_glyph = glyph[: end_y - y_idx, : end_x - x_idx]
        for row in range(self.tensor_ops.shape(sub_glyph)[0]):
            indices_dim0 = [y_idx + row] * (end_x - x_idx)
            indices_dim1 = list(range(x_idx, end_x))
            values = self.tensor_ops.tolist(sub_glyph[row])
            self.tensor_ops.assign_at_indices(
                self.canvas, indices_dim0, indices_dim1, values
            )

        for kernel in self.kernels:
            self.canvas = kernel(self.canvas)
        return self.canvas

    def finalize_page(self) -> Any:
        """Return the completed tensor page."""
<<<<<<< HEAD
        output = self.canvas
        for kernel in self.kernels:
            output = kernel(output)
        return self.tensor_ops.clamp(output, 0.0, 1.0)
=======
        # ########## STUB: GrandPrintingPress.finalize_page ##########
        # PURPOSE: Produce the final composed tensor after all operations.
        # EXPECTED BEHAVIOR: Apply post-processing kernels (e.g., noise,
        #          blurring) and return the result.
        # INPUTS: None.
        # OUTPUTS: Tensor representing the finished printed page.
        # KEY ASSUMPTIONS/DEPENDENCIES: Uses kernels configured in ``__init__``.
        # TODO:
        #   - Implement post-processing pipeline.
        #   - Define format of the returned tensor.
        # ###################################################################
        return self.tensor_ops.clamp(self.canvas, 0.0, 1.0)

    def load_font(
        self,
        font_path: str | None,
        font_size: int,
        characters: str = "".join(chr(i) for i in range(32, 127)),
    ) -> None:
        """Load a font into a glyph library using Pillow if available."""
        try:
            from PIL import Image, ImageDraw, ImageFont
        except Exception as exc:  # pragma: no cover - optional dependency
            raise RuntimeError("Pillow is required to load fonts") from exc

        if font_path is None:
            font = ImageFont.load_default()
        else:
            font = ImageFont.truetype(font_path, font_size)

        library: dict[str, Any] = {}
        for ch in characters:
            bbox = font.getbbox(ch)
            width = bbox[2] - bbox[0]
            height = bbox[3] - bbox[1]
            img = Image.new("L", (width, height), color=0)
            draw = ImageDraw.Draw(img)
            draw.text((0, 0), ch, fill=255, font=font)
            arr = [
                list(img.getdata()[i * width : (i + 1) * width])
                for i in range(height)
            ]
            glyph = self.tensor_ops.tensor_from_list(
                arr, dtype=self.tensor_ops.float_dtype, device=None
            )
            library[ch] = glyph

        self.glyph_libraries[(font_path, font_size)] = library

    def print_text(
        self,
        text: str,
        position: tuple[float, float],
        font_path: str | None,
        font_size: int,
        unit: str = "mm",
    ) -> Any:
        """Render text using a previously loaded font."""
        key = (font_path, font_size)
        if key not in self.glyph_libraries:
            self.load_font(font_path, font_size)

        x, y = position
        library = self.glyph_libraries[key]
        for ch in text:
            if ch == "\n":
                sample = next(iter(library.values()))
                g_height = self.tensor_ops.shape(sample)[0]
                y -= self.ruler.tensor_to_coordinates(0, g_height, unit)[1]
                x = position[0]
                continue
            glyph = library.get(ch)
            if glyph is None:
                continue
            self.print_glyph(glyph, (x, y), unit=unit)
            g_width = self.tensor_ops.shape(glyph)[1]
            x += self.ruler.tensor_to_coordinates(g_width, 0, unit)[0]
        return self.canvas
>>>>>>> ccbc2797
<|MERGE_RESOLUTION|>--- conflicted
+++ resolved
@@ -1,6 +1,3 @@
-"""Grand Printing Press core machinery."""
-# --- END HEADER ---
-
 from __future__ import annotations
 
 from typing import Any
@@ -25,34 +22,14 @@
         self.canvas = tensor_ops.zeros(
             (height, width), dtype=tensor_ops.float_dtype, device=None
         )
-<<<<<<< HEAD
-        # Initialize glyph library and kernel pipeline
-        self.glyph_library: dict[str, Any] = {}
+        # Glyph libraries keyed by (font_path, font_size)
+        self.glyph_libraries: dict[tuple[str | None, int], dict[str, Any]] = {}
+        # Post-processing kernels
         self.kernels: list[callable] = []
 
     def add_kernel(self, func: callable) -> None:
         """Register a post-processing kernel."""
         self.kernels.append(func)
-=======
-        self.glyph_libraries: dict[tuple[str | None, int], dict[str, Any]] = {}
-        self.kernel_registry: dict[str, Any] = {}
-        # ########## STUB: GrandPrintingPress.__init__ ##########
-        # PURPOSE: Initialize resources for managing glyph libraries, kernel
-        #          pipelines, and output buffers.
-        # EXPECTED BEHAVIOR: Set up data structures to store glyph tensors and
-        #          configure default kernels for processing print operations.
-        # INPUTS: ``tensor_ops`` implementing ``AbstractTensor``.
-        # OUTPUTS: None directly, internal state prepared for use by other
-        #          methods.
-        # KEY ASSUMPTIONS/DEPENDENCIES: ``tensor_ops`` provides all numeric
-        #          tensor operations required by the algorithms.
-        # TODO:
-        #   - Load or generate default glyph libraries.
-        #   - Establish kernel registry and composition interface.
-        # NOTES: This starter implementation merely stores ``tensor_ops`` for
-        #        future use and allocates a blank canvas.
-        # ###################################################################
->>>>>>> ccbc2797
 
     def print_glyph(
         self,
@@ -61,7 +38,6 @@
         unit: str = "mm",
     ) -> Any:
         """Apply a glyph tensor at the given position."""
-        # Basic placement logic with optional kernel hooks
         y_idx, x_idx = self.ruler.coordinates_to_tensor(position[0], position[1], unit)
         g_height, g_width = self.tensor_ops.shape(glyph)
         c_height, c_width = self.tensor_ops.shape(self.canvas)
@@ -86,24 +62,10 @@
 
     def finalize_page(self) -> Any:
         """Return the completed tensor page."""
-<<<<<<< HEAD
         output = self.canvas
         for kernel in self.kernels:
             output = kernel(output)
         return self.tensor_ops.clamp(output, 0.0, 1.0)
-=======
-        # ########## STUB: GrandPrintingPress.finalize_page ##########
-        # PURPOSE: Produce the final composed tensor after all operations.
-        # EXPECTED BEHAVIOR: Apply post-processing kernels (e.g., noise,
-        #          blurring) and return the result.
-        # INPUTS: None.
-        # OUTPUTS: Tensor representing the finished printed page.
-        # KEY ASSUMPTIONS/DEPENDENCIES: Uses kernels configured in ``__init__``.
-        # TODO:
-        #   - Implement post-processing pipeline.
-        #   - Define format of the returned tensor.
-        # ###################################################################
-        return self.tensor_ops.clamp(self.canvas, 0.0, 1.0)
 
     def load_font(
         self,
@@ -160,6 +122,7 @@
             if ch == "\n":
                 sample = next(iter(library.values()))
                 g_height = self.tensor_ops.shape(sample)[0]
+                # move down by glyph height in tensor units
                 y -= self.ruler.tensor_to_coordinates(0, g_height, unit)[1]
                 x = position[0]
                 continue
@@ -170,4 +133,3 @@
             g_width = self.tensor_ops.shape(glyph)[1]
             x += self.ruler.tensor_to_coordinates(g_width, 0, unit)[0]
         return self.canvas
->>>>>>> ccbc2797

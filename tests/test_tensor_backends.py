--- conflicted
+++ resolved
@@ -11,14 +11,9 @@
     JAXTensorOperations,
 )
 from speaktome.tensors.faculty import detect_faculty
-<<<<<<< HEAD
-from speaktome.tensors.pure_backend import (
-    PurePythonTensorOperations,
-)  # For isinstance check
-=======
+
 from speaktome.tensors.pure_backend import PurePythonTensorOperations # For isinstance check
 import itertools
->>>>>>> d2e5b8c8
 
 logger = logging.getLogger(__name__)
 
@@ -162,18 +157,7 @@
         assert _norm(ops.tolist(a_float**a_float)) == [1.0, 4.0]
 
     except (TypeError, NotImplementedError, AttributeError):
-<<<<<<< HEAD
-        raise  # Let the test fail if operators are not supported as expected
 
-
-def test_pure_python_matmul():
-    """Verify matrix multiplication for the pure python backend."""
-    ops = PurePythonTensorOperations()
-    a = [[1, 2], [3, 4]]
-    b = [[5, 6], [7, 8]]
-    result = ops._AbstractTensorOperations__apply_operator("matmul", a, b)
-    assert result == [[19, 22], [43, 50]]
-=======
         raise # Let the test fail if operators are not supported as expected
 
 
@@ -192,4 +176,12 @@
     roundtrip = tgt_ops.to_backend(converted, src_ops)
     assert src_ops.tolist(roundtrip) == data
         
->>>>>>> d2e5b8c8
+
+
+def test_pure_python_matmul():
+    """Verify matrix multiplication for the pure python backend."""
+    ops = PurePythonTensorOperations()
+    a = [[1, 2], [3, 4]]
+    b = [[5, 6], [7, 8]]
+    result = ops._AbstractTensorOperations__apply_operator("matmul", a, b)
+    assert result == [[19, 22], [43, 50]]
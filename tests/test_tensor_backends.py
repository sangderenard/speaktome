--- conflicted
+++ resolved
@@ -7,10 +7,8 @@
     import importlib.util
     import logging
     import pytest
-<<<<<<< HEAD
-=======
     import itertools
->>>>>>> 1876da62
+
 
     from speaktome.tensors import (
         PurePythonTensorOperations,
@@ -21,11 +19,7 @@
     from speaktome.tensors.faculty import detect_faculty
 
     from speaktome.tensors.pure_backend import PurePythonTensorOperations  # For isinstance check
-<<<<<<< HEAD
-    import itertools
-=======
-
->>>>>>> 1876da62
+
 except Exception:
     print(
         "\n"

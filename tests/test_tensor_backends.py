--- conflicted
+++ resolved
@@ -1,19 +1,13 @@
 #!/usr/bin/env python3
 """Comprehensive tensor backend checks."""
-<<<<<<< HEAD
-
-=======
->>>>>>> d3b4357d
+
 from __future__ import annotations
 
 try:
     import importlib.util
     import logging
     import pytest
-<<<<<<< HEAD
-=======
     import itertools
->>>>>>> d3b4357d
 
     from speaktome.tensors import (
         PurePythonTensorOperations,
@@ -24,10 +18,7 @@
     from speaktome.tensors.faculty import detect_faculty
 
     from speaktome.tensors.pure_backend import PurePythonTensorOperations  # For isinstance check
-<<<<<<< HEAD
-    import itertools
-=======
->>>>>>> d3b4357d
+
 except Exception:
     print(
         "\n"

<<<<<<< HEAD
=======
#!/usr/bin/env python3
"""Tests for building CTensor with Zig."""
>>>>>>> d3b4357d
from __future__ import annotations

try:
    import importlib.util
    from pathlib import Path
    import tempfile

    import pytest

    from speaktome.tensors import c_backend
except Exception:
    print(
        "\n"
        "+-----------------------------------------------------------------------+\n"
        "| Imports failed. Run setup_env or setup_env_dev and select every    |\n"
        "| project and module you plan to use. Missing packages mean setup was |\n"
        "| skipped or incomplete.                                             |\n"
        "+-----------------------------------------------------------------------+\n"
    )
    raise
# --- END HEADER ---

zig_available = importlib.util.find_spec("ziglang") is not None

@pytest.mark.skipif(not zig_available, reason="ziglang not installed")
def test_build_ctensor_with_zig():
    src = c_backend.SOURCE_PATH
    out_dir = tempfile.mkdtemp()
    lib_path = c_backend.build_ctensor_with_zig(str(src), out_dir)
    assert Path(lib_path).exists()


@pytest.mark.skipif(not zig_available, reason="ziglang not installed")
def test_ctensor_ops_from_zig(monkeypatch):
    src = c_backend.SOURCE_PATH
    out_dir = tempfile.mkdtemp()
    lib_path = c_backend.build_ctensor_with_zig(str(src), out_dir)
    assert Path(lib_path).exists()

    monkeypatch.setenv("SPEAKTOME_CTENSOR_LIB", lib_path)
    import importlib
    import speaktome.tensors.c_backend as cb_reload
    cb_reload = importlib.reload(cb_reload)
    ops = cb_reload.CTensorOperations()

    tensor = ops.tensor_from_list([1.0, 2.0, 3.0], dtype=ops.float_dtype, device=None)
    result = ops.log_softmax(tensor, dim=0)
    values = ops.tolist(result)

    import math
    max_v = 3.0
    exps = [math.exp(1.0 - max_v), math.exp(2.0 - max_v), math.exp(3.0 - max_v)]
    total = sum(exps)
    expected = [math.log(v / total) for v in exps]

    assert values == pytest.approx(expected)
<|MERGE_RESOLUTION|>--- conflicted
+++ resolved
@@ -1,8 +1,5 @@
-<<<<<<< HEAD
-=======
 #!/usr/bin/env python3
 """Tests for building CTensor with Zig."""
->>>>>>> d3b4357d
 from __future__ import annotations
 
 try:

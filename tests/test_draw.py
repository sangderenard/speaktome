--- conflicted
+++ resolved
@@ -28,40 +28,7 @@
     assert np.array_equal(data, np.array([[[255, 0, 0]]], dtype=np.uint8))
 
 
-<<<<<<< HEAD
-def test_get_changed_subunits_edge_short_circuit():
-    old = np.zeros((2, 2), dtype=np.uint8)
-    new = old.copy()
-=======
-def test_get_changed_subunits_edge_padding():
-    old = np.zeros((2, 2), dtype=np.uint8)
-    new = old.copy()
-    new[1, 1] = 1
->>>>>>> 678fab55
-    subs = get_changed_subunits(old, new, 3, 3)
-    assert len(subs) == 1
-    y, x, data = subs[0]
-    assert (y, x) == (0, 0)
-<<<<<<< HEAD
-    # Partial subunit is returned without padding
-    assert data.shape == (2, 2)
-    assert np.array_equal(data, new)
 
-
-def test_get_changed_subunits_threshold():
-    old = np.zeros((1, 1), dtype=np.uint8)
-    new = np.array([[1]], dtype=np.uint8)
-    # Difference is 1; with threshold 5 no change should be reported
-    subs = get_changed_subunits(old, new, 1, 1, loss_threshold=5)
-    assert len(subs) == 0
-    # Threshold 0 should flag the change
-    subs = get_changed_subunits(old, new, 1, 1, loss_threshold=0)
-    assert len(subs) == 1
-=======
-    # Edge subunit should be padded to the full requested size
-    assert data.shape == (3, 3)
-    assert data[1, 1] == 1
->>>>>>> 678fab55
 
 
 def test_default_kernel_char():

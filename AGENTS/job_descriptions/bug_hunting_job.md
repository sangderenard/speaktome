--- conflicted
+++ resolved
@@ -10,11 +10,6 @@
    - File a ticket detailing the bug and current investigation status.
    - Create a stub that documents the bug's nature following the format in `AGENTS/CODING_STANDARDS.md`.
    - Mark especially bad issues for human review.
-<<<<<<< HEAD
-5. Eliminate warnings by updating calls or replacing deprecated APIs.
-6. Document each fix or ticket in an experience report and update the CHANGELOG if user facing.
-=======
 5. **Do not modify the algorithm.** Never replace a parallel operation with a loop under any circumstances.
 6. Eliminate warnings by updating calls or replacing deprecated APIs.
-7. Document each fix or ticket in an experience report and update the CHANGELOG if user facing.
->>>>>>> f4f76462
+7. Document each fix or ticket in an experience report and update the CHANGELOG if user facing.
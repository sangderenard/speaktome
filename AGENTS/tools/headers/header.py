--- conflicted
+++ resolved
@@ -1,19 +1,12 @@
 #!/usr/bin/env python3
 # --- BEGIN HEADER ---
-<<<<<<< HEAD
-"""Template for SPEAKTOME module headers."""
-from __future__ import annotations
-
-try:
-    import your_modules
-=======
 """Header class helpers for managing structured headers."""
 from __future__ import annotations
 
 try:
     from typing import Any, Dict, List, Optional
     import re
->>>>>>> 31c8d5ca
+
 except Exception:
     import os
     import sys
@@ -133,12 +126,6 @@
     print(ENV_SETUP_BOX)
     sys.exit(1)
 # --- END HEADER ---
-<<<<<<< HEAD
-from typing import Any, Dict, List, Optional
-import re
-=======
->>>>>>> 31c8d5ca
-
 class Header:
     """A class to represent and manipulate headers dynamically."""
 

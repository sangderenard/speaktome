--- conflicted
+++ resolved
@@ -1,19 +1,11 @@
 #!/usr/bin/env python3
 # --- BEGIN HEADER ---
-<<<<<<< HEAD
-"""Template for SPEAKTOME module headers."""
-from __future__ import annotations
-
-try:
-    import AGENTS.tools
-=======
 """Header class helpers for managing structured headers."""
 from __future__ import annotations
 
 try:
     from typing import Any, Dict, List, Optional
     import re
->>>>>>> 5c79710d
 
 except Exception:
     import os

#!/usr/bin/env python3
# --- BEGIN HEADER ---
<<<<<<< HEAD
"""Header class helpers for managing structured headers."""
=======
"""Header data model and markdown serialization helpers."""
>>>>>>> 96442955
from __future__ import annotations

try:
    from typing import Any, Dict, List, Optional
    import re
except Exception:
    import os
    import sys
    from pathlib import Path
    import json

    def _find_repo_root(start: Path) -> Path:
        current = start.resolve()
        required = {
            "speaktome",
            "laplace",
            "tensorprinting",
            "timesync",
            "AGENTS",
            "fontmapper",
            "tensors",
            "testenv",
        }
        for parent in [current, *current.parents]:
            if all((parent / name).exists() for name in required):
                return parent
        return current

    ROOT = _find_repo_root(Path(__file__))
    MAP_FILE = ROOT / "AGENTS" / "codebase_map.json"

    def guess_codebase(path: Path, map_file: Path = MAP_FILE) -> str | None:
<<<<<<< HEAD
        """Return codebase name owning ``path``."""
=======
        """Return codebase name owning ``path``.

        Tries ``codebase_map.json`` first, then falls back to scanning path
        components for known codebase names.
        """
>>>>>>> 96442955
        try:
            data = json.loads(map_file.read_text())
        except Exception:
            data = None

        if data:
            for name, info in data.items():
                cb_path = ROOT / info.get("path", name)
                try:
                    path.relative_to(cb_path)
                    return name
                except ValueError:
                    continue
        else:
            candidates = {
                "speaktome",
                "laplace",
                "tensorprinting",
                "timesync",
                "fontmapper",
                "tensors",
                "testenv",
                "tools",
            }
            for part in path.parts:
                if part in candidates:
                    return part

        return None

    def parse_pyproject_groups(pyproject: Path) -> list[str]:
        try:
            try:
                import tomllib
            except ModuleNotFoundError:  # Python < 3.11
                import tomli as tomllib
        except Exception:
            return []
        try:
            data = tomllib.loads(pyproject.read_text())
        except Exception:
            return []

        groups = set()
        groups.update(data.get("project", {}).get("optional-dependencies", {}).keys())
        tool = data.get("tool", {}).get("poetry", {})
        groups.update(tool.get("group", {}).keys())
        groups.update(tool.get("extras", {}).keys())
        return sorted(groups)

    if "ENV_SETUP_BOX" not in os.environ:
        root = _find_repo_root(Path(__file__))
        box = root / "ENV_SETUP_BOX.md"
        try:
            os.environ["ENV_SETUP_BOX"] = f"\n{box.read_text()}\n"
        except Exception:
            os.environ["ENV_SETUP_BOX"] = "environment not initialized"
        print(os.environ["ENV_SETUP_BOX"])
        sys.exit(1)
    import subprocess
    try:
        root = _find_repo_root(Path(__file__))
        pyproject = root / "pyproject.toml"
        groups = parse_pyproject_groups(pyproject)
        codebase = guess_codebase(Path(__file__))
        base_cmd = [
            sys.executable,
            "-m",
            "AGENTS.tools.auto_env_setup",
            str(root),
        ]
        if codebase:
            base_cmd.append(f"-codebases={codebase}")
        subprocess.run(base_cmd, check=False)
        for grp in groups:
            subprocess.run(base_cmd + [f"-groups={grp}"], check=False)

    except Exception:
        pass
    try:
        ENV_SETUP_BOX = os.environ["ENV_SETUP_BOX"]
    except KeyError as exc:
        raise RuntimeError("environment not initialized") from exc
    print(f"[HEADER] import failure in {__file__}")
    print(ENV_SETUP_BOX)
    sys.exit(1)
# --- END HEADER ---

<<<<<<< HEAD
=======
from typing import Any, Dict, List, Optional
import re
>>>>>>> 96442955

class Header:
    """A class to represent and manipulate headers dynamically."""

    def __init__(
        self,
        description: str,
        components: Optional[Dict[str, str]] | None = None,
        error_handling: Optional[Dict[str, str]] | None = None,
    ) -> None:
        self.description = description
        self.components = components or {}
        self.error_handling = error_handling or {}

    def __str__(self) -> str:
        """Pretty-print the header as a markdown string."""
        components_str = "\n".join(
            [f"  - {key}: \"{value}\"" for key, value in self.components.items()]
        )
        error_handling_str = "\n".join(
            [f"  - {key}: \"{value}\"" for key, value in self.error_handling.items()]
        )
        return f"""
HEADER:
  - Description: "{self.description}"
  - Components:
{components_str}
  - Error Handling:
{error_handling_str}
"""

    @classmethod
    def from_markdown(cls, markdown: str) -> "Header":
        """Parse a markdown template to create a Header object."""
        description_match = re.search(r"Description: \"(.*?)\"", markdown)
        components_match = re.findall(
            r"- (\w+): \"(.*?)\"",
            markdown.split("Components:")[1].split("Error Handling:")[0],
        )
        error_handling_match = re.findall(
            r"- (\w+): \"(.*?)\"",
            markdown.split("Error Handling:")[1],
        )

        description = description_match.group(1) if description_match else ""
        components = {key: value for key, value in components_match}
        error_handling = {key: value for key, value in error_handling_match}

        return cls(description, components, error_handling)

    def to_markdown(self) -> str:
        """Convert the Header object back to a markdown string."""
        return str(self)<|MERGE_RESOLUTION|>--- conflicted
+++ resolved
@@ -1,10 +1,6 @@
 #!/usr/bin/env python3
 # --- BEGIN HEADER ---
-<<<<<<< HEAD
 """Header class helpers for managing structured headers."""
-=======
-"""Header data model and markdown serialization helpers."""
->>>>>>> 96442955
 from __future__ import annotations
 
 try:
@@ -37,15 +33,11 @@
     MAP_FILE = ROOT / "AGENTS" / "codebase_map.json"
 
     def guess_codebase(path: Path, map_file: Path = MAP_FILE) -> str | None:
-<<<<<<< HEAD
-        """Return codebase name owning ``path``."""
-=======
         """Return codebase name owning ``path``.
 
         Tries ``codebase_map.json`` first, then falls back to scanning path
         components for known codebase names.
         """
->>>>>>> 96442955
         try:
             data = json.loads(map_file.read_text())
         except Exception:
@@ -134,12 +126,6 @@
     sys.exit(1)
 # --- END HEADER ---
 
-<<<<<<< HEAD
-=======
-from typing import Any, Dict, List, Optional
-import re
->>>>>>> 96442955
-
 class Header:
     """A class to represent and manipulate headers dynamically."""
 

--- conflicted
+++ resolved
@@ -198,24 +198,7 @@
     @staticmethod
     def ngram_diversity_score(beams=None, scores=None, lengths=None, tokenizer=None, n: int = 2, penalty: float = -1.0, **kwargs):
         """Penalise repeated n-grams within each beam."""
-
-<<<<<<< HEAD
-        batch = beams.shape[0]
-        penalties = torch.zeros(batch, device=beams.device)
-        for i in range(batch):
-            l = lengths[i].item()
-            tokens = beams[i, :l].tolist()
-            ngrams = set()
-            count = 0
-            for j in range(l - n + 1):
-                ng = tuple(tokens[j:j+n])
-                if ng in ngrams:
-                    count += 1
-                else:
-                    ngrams.add(ng)
-            penalties[i] = penalty * count
-
-=======
+        
         batch, seq_len = beams.shape
         device = beams.device
 
@@ -241,7 +224,7 @@
         duplicate_counts = counts - 1
         penalties = torch.zeros(batch, device=device, dtype=torch.float)
         penalties.index_add_(0, unique_pairs[:, 0], duplicate_counts.float() * penalty)
->>>>>>> 4a53ee9d
+
         return -penalties
     @staticmethod
     def pairwise_diversity_score(beams=None, lengths=None, tokenizer=None, **kwargs):

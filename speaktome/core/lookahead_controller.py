# Standard library imports
from __future__ import annotations
from typing import List, Tuple, Callable, Any, Set, TYPE_CHECKING

# Local application/library specific imports
if TYPE_CHECKING:  # pragma: no cover - type hints only
    from .beam_search_instruction import BeamSearchInstruction
from ..tensors import AbstractTensorOperations
from .model_abstraction import AbstractModelWrapper
# --- END HEADER ---


class LookaheadConfig:
    """
    Bundles all lookahead hyperparameters:
      - instruction: BeamSearchInstruction (contains any custom rules)
      - lookahead_top_k: how many candidates to keep *after* each expansion step
      - lookahead_temp: temperature for softmax during lookahead
      - aggregate_fn: function mapping [N, width]→[N] to score each candidate
    """
    def __init__(
        self,
        instruction: BeamSearchInstruction | None, # Can be None for simpler setups
        lookahead_top_k: int,
        lookahead_temp: float,
        aggregate_fn: Callable[[Any], Any] # Any for tensor type
    ):
        self.instruction = instruction
        self.lookahead_top_k = lookahead_top_k
        self.lookahead_temp = lookahead_temp
        self.aggregate_fn = aggregate_fn


class LookaheadController:
    def __init__(
        self,
        lookahead_steps: int,
        max_len: int,
        device: Any, # Generic device type
        tokenizer: Any, # Tokenizer should have pad_token_id
        config: LookaheadConfig,
        tensor_ops: AbstractTensorOperations,
        model_wrapper: AbstractModelWrapper,
    ):
        self.lookahead_steps = lookahead_steps
        self.max_len = max_len
        self.device = device
        self.tokenizer = tokenizer
        self.tensor_ops = tensor_ops
        self.model_wrapper = model_wrapper

        # Unpack from config
        self.config = config
        self.top_k = config.lookahead_top_k
        self.temp = config.lookahead_temp
        self.aggregate_fn = config.aggregate_fn

        # pad token ID fallback
        self.pad_id = tokenizer.pad_token_id if hasattr(tokenizer, 'pad_token_id') and tokenizer.pad_token_id is not None else 0

    def run(
        self,
        prefix_tokens: Any,     # [B, prefix_width]
        prefix_scores: Any,    # [B, prefix_width]
        prefix_lengths: Any,    # [B]
        original_parent_beam_idxs: Any,  # [B]
    ) -> Tuple[
        Any,   # final_tokens: [K, final_width]
        Any,  # final_scores: [K, final_width]
        Any,   # final_lengths: [K]
        Any,   # final_parent_beam_idxs: [K]
        Any,   # final_parent_prefix_lengths: [K]
        List[int]           # pruned_original_parent_beam_idxs
    ]:
        B_initial = self.tensor_ops.shape(prefix_tokens)[0]
        initial_prefix_width = self.tensor_ops.shape(prefix_tokens)[1]
        final_width = min(self.max_len, initial_prefix_width + self.lookahead_steps)

        # 1) Initialize current_* tensors by copying prefix into padded buffers
        current_tokens = self.tensor_ops.full(
            (B_initial, final_width),
            self.pad_id,
            dtype=self.tensor_ops.get_dtype(prefix_tokens),
            device=self.device
        )
        current_scores = self.tensor_ops.zeros(
            (B_initial, final_width),
            dtype=self.tensor_ops.get_dtype(prefix_scores),
            device=self.device
        )
        for i in range(B_initial):
            l = self.tensor_ops.item(prefix_lengths[i])
            if l > 0:
                self.tensor_ops.assign_at_indices(current_tokens, i, slice(0, l), prefix_tokens[i, :l])
                self.tensor_ops.assign_at_indices(current_scores, i, slice(0, l), prefix_scores[i, :l])

        current_lengths = self.tensor_ops.to_device(self.tensor_ops.clone(prefix_lengths), self.device)
        current_parent_beam_idxs = self.tensor_ops.to_device(self.tensor_ops.clone(original_parent_beam_idxs), self.device)
        current_parent_prefix_lengths = self.tensor_ops.to_device(self.tensor_ops.clone(prefix_lengths), self.device)

        original_parents_set: Set[int] = set(self.tensor_ops.tolist(original_parent_beam_idxs))

        for step in range(self.lookahead_steps):
            B_cur = self.tensor_ops.shape(current_tokens)[0]
            if B_cur == 0:
                break

            effective_input_width = int(self.tensor_ops.item(self.tensor_ops.max(current_lengths))) if B_cur > 0 else 0
            if effective_input_width == 0 and step == 0 and B_initial > 0:
                effective_input_width = 1
            if B_cur > 0:
                effective_input_width = max(1, effective_input_width)

            tokens_for_lm = current_tokens[:, :effective_input_width]
            attention_mask = self.tensor_ops.long_cast(
                self.tensor_ops.not_equal(tokens_for_lm, self.pad_id)
            )

            outputs_dict = self.model_wrapper.forward(
                input_ids=tokens_for_lm, attention_mask=attention_mask
            )
            logits = outputs_dict['logits']

            last_indices = self.tensor_ops.clamp(
<<<<<<< HEAD
                self.tensor_ops._apply_operator("sub", current_lengths, 1), min_val=0
=======
                current_lengths - 1, min_val=0
>>>>>>> fbcee7f1
            )
            last_logits = self.tensor_ops.select_by_indices(
                logits,
                self.tensor_ops.arange(0, B_cur, device=self.device),
                last_indices,
            )

            logprobs = self.tensor_ops.log_softmax(
<<<<<<< HEAD
                self.tensor_ops._apply_operator("truediv", last_logits, self.temp), dim=-1
=======
                last_logits / self.temp, dim=-1
>>>>>>> fbcee7f1
            )
            topk_scores, topk_indices = self.tensor_ops.topk(logprobs, k=self.top_k, dim=-1)

            num_parents = B_cur
            num_children = self.top_k
            N_total = num_parents * num_children

            expanded_parent_idxs = self.tensor_ops.repeat_interleave(current_parent_beam_idxs, num_children)
            expanded_parent_prefix_lens = self.tensor_ops.repeat_interleave(current_parent_prefix_lengths, num_children)

            next_tokens = self.tensor_ops.repeat_interleave(current_tokens, num_children, dim=0)
            next_scores = self.tensor_ops.repeat_interleave(current_scores, num_children, dim=0)
            next_lengths = self.tensor_ops.repeat_interleave(current_lengths, num_children)

            row_idx = self.tensor_ops.arange(0, N_total, device=self.device)
            col_idx = self.tensor_ops.clone(next_lengths)

            flat_new_ids = self.tensor_ops.view_flat(topk_indices)
            flat_new_scores = self.tensor_ops.view_flat(topk_scores)

            can_append = self.tensor_ops.less(col_idx, final_width)

            self.tensor_ops.assign_at_indices(
                next_tokens,
                self.tensor_ops.boolean_mask_select(row_idx, can_append),
                self.tensor_ops.boolean_mask_select(col_idx, can_append),
                self.tensor_ops.boolean_mask_select(flat_new_ids, can_append),
            )
            self.tensor_ops.assign_at_indices(
                next_scores,
                self.tensor_ops.boolean_mask_select(row_idx, can_append),
                self.tensor_ops.boolean_mask_select(col_idx, can_append),
                self.tensor_ops.boolean_mask_select(flat_new_scores, can_append),
            )
            self.tensor_ops.increment_at_indices(next_lengths, can_append)
            next_lengths = self.tensor_ops.clamp(next_lengths, max_val=final_width)

            candidate_aggregate_scores = self.aggregate_fn(next_scores)

            if N_total > self.top_k:
                _, keep_indices = self.tensor_ops.topk(candidate_aggregate_scores, k=self.top_k, dim=0)
            else:
                keep_indices = self.tensor_ops.arange(0, N_total, device=self.device)

            current_tokens = self.tensor_ops.index_select(next_tokens, 0, keep_indices)
            current_scores = self.tensor_ops.index_select(next_scores, 0, keep_indices)
            current_lengths = self.tensor_ops.index_select(next_lengths, 0, keep_indices)
            current_parent_beam_idxs = self.tensor_ops.index_select(expanded_parent_idxs, 0, keep_indices)
            current_parent_prefix_lengths = self.tensor_ops.index_select(expanded_parent_prefix_lens, 0, keep_indices)

        final_parents: Set[int] = set(self.tensor_ops.tolist(current_parent_beam_idxs))
        pruned_original_parents = list(original_parents_set - final_parents)

        return (
            current_tokens,
            current_scores,
            current_lengths,
            current_parent_beam_idxs,
            current_parent_prefix_lengths,
            pruned_original_parents
        )<|MERGE_RESOLUTION|>--- conflicted
+++ resolved
@@ -122,11 +122,7 @@
             logits = outputs_dict['logits']
 
             last_indices = self.tensor_ops.clamp(
-<<<<<<< HEAD
-                self.tensor_ops._apply_operator("sub", current_lengths, 1), min_val=0
-=======
                 current_lengths - 1, min_val=0
->>>>>>> fbcee7f1
             )
             last_logits = self.tensor_ops.select_by_indices(
                 logits,
@@ -135,11 +131,7 @@
             )
 
             logprobs = self.tensor_ops.log_softmax(
-<<<<<<< HEAD
-                self.tensor_ops._apply_operator("truediv", last_logits, self.temp), dim=-1
-=======
                 last_logits / self.temp, dim=-1
->>>>>>> fbcee7f1
             )
             topk_scores, topk_indices = self.tensor_ops.topk(logprobs, k=self.top_k, dim=-1)
 

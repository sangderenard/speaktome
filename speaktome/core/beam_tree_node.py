--- conflicted
+++ resolved
@@ -1,16 +1,10 @@
 # Standard library imports
 from typing import List, Optional
 
-<<<<<<< HEAD
 from .tensor_abstraction import (
     AbstractTensorOperations,
     get_tensor_operations,
 )
-
-try:  # Optional dependency
-    import torch
-except ModuleNotFoundError:  # pragma: no cover - optional
-    torch = None
 # --- END HEADER ---
 
 class BeamTreeNode:
@@ -32,23 +26,7 @@
         self.score_tensor = tensor_ops.tensor_from_list(
             [score], dtype=float_dtype, device=device
         )
-=======
-# Local imports
-from .tensor_abstraction import get_tensor_operations
-# --- END HEADER ---
 
-class BeamTreeNode:
-    def __init__(self, 
-                 token: int, 
-                 score: float, 
-                 parent_node_idx: Optional[int], 
-                 depth: int, 
-                 device="cuda", 
-                 pyg_node_id: Optional[int] = None): # Added pyg_node_id
-        tensor_ops = get_tensor_operations()
-        self.token_tensor = tensor_ops.tensor_from_list([token], dtype=tensor_ops.long_dtype, device=device)
-        self.score_tensor = tensor_ops.tensor_from_list([float(score)], dtype=None, device=device)
->>>>>>> 1bfc69ab
         self.parent_node_idx = parent_node_idx  # index of parent node in self.nodes list
         self.depth = depth
         self.children_node_indices: List[int] = []

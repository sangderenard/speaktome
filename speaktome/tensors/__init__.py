--- conflicted
+++ resolved
@@ -11,10 +11,7 @@
     from .torch_backend import PyTorchTensorOperations
     from .numpy_backend import NumPyTensorOperations
     from .pure_backend import PurePythonTensorOperations
-<<<<<<< HEAD
-=======
 
->>>>>>> a1cd3cd8
     try:
         from .jax_backend import JAXTensorOperations
     except Exception:  # pragma: no cover - optional backend
@@ -23,28 +20,12 @@
         from .c_backend import CTensorOperations
     except Exception:  # pragma: no cover - optional backend
         CTensorOperations = None  # type: ignore
-<<<<<<< HEAD
+
 except Exception:
     print(ENV_SETUP_BOX)
     raise
 # --- END HEADER ---
-=======
 
-except Exception:
-    print(
-        "\n"
-        "+-----------------------------------------------------------------------+\n"
-        "| Imports failed. Run setup_env or setup_env_dev and select every    |\n"
-        "| project and module you plan to use. Missing packages mean setup was |\n"
-        "| skipped or incomplete.                                             |\n"
-        "+-----------------------------------------------------------------------+\n"
-    )
-    raise
-# --- END HEADER ---
-
-JAXTensorOperations = locals().get("JAXTensorOperations", None)  # pragma: no cover
-CTensorOperations = locals().get("CTensorOperations", None)  # pragma: no cover
->>>>>>> a1cd3cd8
 
 __all__ = [
     "AbstractTensorOperations",

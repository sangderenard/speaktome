"""Dynamic C backend for tensor operations."""

# TENSOR BACKEND IMPLEMENTATION GUIDELINES:
# ----------------------------------------
# 1. OPERATOR IMPLEMENTATION:
#    - DO NOT implement magic methods (__add__, __mul__, etc.)
#    - These are handled by AbstractTensorOperations
#    - Only implement the single designated operator method from the abstract class
#
# 2. TEST COMPLIANCE:
#    - DO NOT create dummy/mock classes to pass tests
#    - DO NOT implement functions just to satisfy test requirements
#    - Either implement full functionality or leave as documented stub
#    - Failed tests are preferable to false implementations
#
# 3. BACKEND RESPONSIBILITIES:
#    - Implement only the core tensor operations defined in AbstractTensorOperations
#    - All operator routing happens through the abstract class
#    - Let test failures expose missing functionality naturally
#
# 4. DEPENDENCIES:
#    - Import only the strictly required packages
#    - Handle import failures gracefully for optional backends
#    - Do not add dummy fallbacks for missing dependencies
#
# Remember: Magic methods and operator overloading are EXCLUSIVELY handled by
# AbstractTensorOperations. Backend implementations provide only the raw
# tensor operations.

import os
import ctypes
import ctypes.util
import json
from typing import Any, Tuple, Optional, List
from cffi import FFI

# The tensor abstraction module was renamed to ``abstraction``. Update imports
# accordingly so the C backend stays in sync with the other backends.
from .abstraction import AbstractTensorOperations, _get_shape, _flatten

# --- END HEADER ---

ffi = FFI()
ffi.cdef("""
    void add_double(const double* a, const double* b, double* out, int n);
    void sub_double(const double* a, const double* b, double* out, int n);
    void mul_double(const double* a, const double* b, double* out, int n);
    void div_double(const double* a, const double* b, double* out, int n);
    void pow_double(const double* a, const double* b, double* out, int n);
    void mod_double(const double* a, const double* b, double* out, int n);
    void floordiv_double(const double* a, const double* b, double* out, int n);
    // Scalar ops
    void add_scalar(const double* a, double b, double* out, int n);
    void subtract_const(const double* a, double b, double* out, int n);
    void rsubtract_const(const double* a, double b, double* out, int n);
    void mul_scalar(const double* a, double b, double* out, int n);
    void divide_const(const double* a, double b, double* out, int n);
    void rdivide_const(const double* a, double b, double* out, int n);
    void pow_scalar(const double* a, double b, double* out, int n);
    void rpow_scalar(const double* a, double b, double* out, int n);
    void mod_scalar(const double* a, double b, double* out, int n);
    void rmod_scalar(const double* a, double b, double* out, int n);
    void floor_div_const(const double* a, double b, double* out, int n);
    void rfloor_div_const(const double* a, double b, double* out, int n);
    void sqrt_double(const double* a, double* out, int n);
<<<<<<< HEAD
    void mean_dim(const double* a, double* out, const int* shape, int ndim, int dim);
=======
    void gather_pairs_2d(const double* a, const int* rows, const int* cols,
                         double* out, int n_pairs, int stride);
    double sum_double(const double* a, int n);
    void create_arange(double start, double step, int n, double* out);
    void topk_double(const double* a, int n, int k, int* indices, double* out);
>>>>>>> 3d837dae
""")

C_SOURCE = """
    #include <math.h>
    void add_double(const double* a, const double* b, double* out, int n) {
        for (int i = 0; i < n; ++i) out[i] = a[i] + b[i];
    }
    void sub_double(const double* a, const double* b, double* out, int n) {
        for (int i = 0; i < n; ++i) out[i] = a[i] - b[i];
    }
    void mul_double(const double* a, const double* b, double* out, int n) {
        for (int i = 0; i < n; ++i) out[i] = a[i] * b[i];
    }
    void div_double(const double* a, const double* b, double* out, int n) {
        for (int i = 0; i < n; ++i) out[i] = a[i] / b[i];
    }
    void pow_double(const double* a, const double* b, double* out, int n) {
        for (int i = 0; i < n; ++i) out[i] = pow(a[i], b[i]);
    }
    void mod_double(const double* a, const double* b, double* out, int n) {
        for (int i = 0; i < n; ++i) out[i] = fmod(a[i], b[i]);
    }
    void floordiv_double(const double* a, const double* b, double* out, int n) {
        for (int i = 0; i < n; ++i) out[i] = floor(a[i] / b[i]);
    }
    // Scalar ops
    void add_scalar(const double* a, double b, double* out, int n) {
        for (int i = 0; i < n; ++i) out[i] = a[i] + b;
    }
    void subtract_const(const double* a, double b, double* out, int n) {
        for (int i = 0; i < n; ++i) out[i] = a[i] - b;
    }
    void rsubtract_const(const double* a, double b, double* out, int n) {
        for (int i = 0; i < n; ++i) out[i] = b - a[i];
    }
    void mul_scalar(const double* a, double b, double* out, int n) {
        for (int i = 0; i < n; ++i) out[i] = a[i] * b;
    }
    void divide_const(const double* a, double b, double* out, int n) {
        for (int i = 0; i < n; ++i) out[i] = a[i] / b;
    }
    void rdivide_const(const double* a, double b, double* out, int n) {
        for (int i = 0; i < n; ++i) out[i] = b / a[i];
    }
    void pow_scalar(const double* a, double b, double* out, int n) {
        for (int i = 0; i < n; ++i) out[i] = pow(a[i], b);
    }
    void rpow_scalar(const double* a, double b, double* out, int n) {
        for (int i = 0; i < n; ++i) out[i] = pow(b, a[i]);
    }
    void mod_scalar(const double* a, double b, double* out, int n) {
        for (int i = 0; i < n; ++i) out[i] = fmod(a[i], b);
    }
    void rmod_scalar(const double* a, double b, double* out, int n) {
        for (int i = 0; i < n; ++i) out[i] = fmod(b, a[i]);
    }
    void floor_div_const(const double* a, double b, double* out, int n) {
        for (int i = 0; i < n; ++i) out[i] = floor(a[i] / b);
    }
    void rfloor_div_const(const double* a, double b, double* out, int n) {
        for (int i = 0; i < n; ++i) out[i] = floor(b / a[i]);
    }
    void sqrt_double(const double* a, double* out, int n) {
        for (int i = 0; i < n; ++i) out[i] = sqrt(a[i]);
    }
<<<<<<< HEAD
    void mean_dim(const double* a, double* out, const int* shape, int ndim, int dim) {
        int before = 1;
        for (int i = 0; i < dim; ++i) before *= shape[i];
        int axis = shape[dim];
        int after = 1;
        for (int i = dim + 1; i < ndim; ++i) after *= shape[i];
        int out_index = 0;
        for (int b = 0; b < before; ++b) {
            for (int c = 0; c < after; ++c) {
                double sum = 0.0;
                for (int j = 0; j < axis; ++j) {
                    int idx = (b * axis + j) * after + c;
                    sum += a[idx];
                }
                out[out_index++] = sum / axis;
            }
        }
=======
    void gather_pairs_2d(const double* a, const int* rows, const int* cols,
                         double* out, int n_pairs, int stride) {
        for (int i = 0; i < n_pairs; ++i) {
            out[i] = a[rows[i] * stride + cols[i]];
        }
    }
    double sum_double(const double* a, int n) {
        double s = 0;
        for (int i = 0; i < n; i++) {
            s += a[i];
        }
        return s;
    }

    void create_arange(double start, double step, int n, double* out) {
        for (int i = 0; i < n; i++) {
            out[i] = start + i * step;
        }
    }

    void topk_double(const double* a, int n, int k, int* indices, double* out) {
        int i, j, best;
        double best_val;
        int *used = (int*)malloc(n * sizeof(int));
        for (i = 0; i < n; i++) used[i] = 0;
        for (i = 0; i < k; i++) {
            best = -1;
            best_val = -1e300; // a very small number as initial comparator
            for (j = 0; j < n; j++) {
                if (!used[j] && a[j] > best_val) {
                    best_val = a[j];
                    best = j;
                }
            }
            if (best != -1) {
                used[best] = 1;
                indices[i] = best;
                out[i] = best_val;
            } else {
                indices[i] = -1;
                out[i] = 0.0;
            }
        }
        free(used);
>>>>>>> 3d837dae
    }
"""

C = ffi.verify(C_SOURCE)

class CTensor:
    """C-backed tensor using cffi buffer."""
    def __init__(self, shape: Tuple[int, ...], buffer=None):
        self.shape = shape
        self.size = 1
        for dim in shape:
            self.size *= dim
        self.buffer = buffer if buffer is not None else ffi.new("double[]", self.size)

    def as_c_ptr(self):
        return self.buffer

    def tolist(self):
        def build(offset: int, shp: Tuple[int, ...]):
            if not shp:
                return float(self.buffer[offset])
            step = 1
            for s in shp[1:]:
                step *= s
            return [build(offset + i * step, shp[1:]) for i in range(shp[0])]

        return build(0, self.shape)

    @classmethod
    def from_list(cls, data: list, shape: Tuple[int, ...]):
        flat = []
        def flatten(x):
            if isinstance(x, list):
                for item in x:
                    flatten(item)
            else:
                flat.append(float(x))
        flatten(data)
        buf = ffi.new("double[]", [float(x) for x in flat])
        return cls(shape, buf)

class CTensorOperations(AbstractTensorOperations):
    """C backend using cffi for all arithmetic ops."""

    def _AbstractTensorOperations__apply_operator(self, op: str, left: CTensor, right: Any):
        """Operate on ``CTensor`` objects or scalars."""
        if isinstance(right, CTensor) and isinstance(left, CTensor):
            if left.shape != right.shape:
                raise ValueError("Shape mismatch")
            out = CTensor(left.shape)
            n = left.size
            if op in ('add', 'iadd'):
                C.add_double(left.as_c_ptr(), right.as_c_ptr(), out.as_c_ptr(), n)
            elif op in ('sub', 'isub'):
                C.sub_double(left.as_c_ptr(), right.as_c_ptr(), out.as_c_ptr(), n)
            elif op in ('mul', 'imul'):
                C.mul_double(left.as_c_ptr(), right.as_c_ptr(), out.as_c_ptr(), n)
            elif op in ('truediv', 'itruediv'):
                C.div_double(left.as_c_ptr(), right.as_c_ptr(), out.as_c_ptr(), n)
            elif op in ('pow', 'ipow'):
                C.pow_double(left.as_c_ptr(), right.as_c_ptr(), out.as_c_ptr(), n)
            elif op in ('mod', 'imod'):
                C.mod_double(left.as_c_ptr(), right.as_c_ptr(), out.as_c_ptr(), n)
            elif op in ('floordiv', 'ifloordiv'):
                C.floordiv_double(left.as_c_ptr(), right.as_c_ptr(), out.as_c_ptr(), n)
            else:
                raise NotImplementedError(f"Operator {op} not implemented for C backend.")
            return out
        elif isinstance(left, CTensor) and isinstance(right, (int, float)):
            out = CTensor(left.shape)
            n = left.size
            val = float(right)
            if op in ('add', 'iadd'):
                C.add_scalar(left.as_c_ptr(), val, out.as_c_ptr(), n)
            elif op == 'radd':
                C.add_scalar(left.as_c_ptr(), val, out.as_c_ptr(), n)
            elif op in ('sub', 'isub'):
                C.subtract_const(left.as_c_ptr(), val, out.as_c_ptr(), n)
            elif op == 'rsub':
                C.rsubtract_const(left.as_c_ptr(), val, out.as_c_ptr(), n)
            elif op in ('mul', 'imul'):
                C.mul_scalar(left.as_c_ptr(), val, out.as_c_ptr(), n)
            elif op == 'rmul':
                C.mul_scalar(left.as_c_ptr(), val, out.as_c_ptr(), n)
            elif op in ('truediv', 'itruediv'):
                C.divide_const(left.as_c_ptr(), val, out.as_c_ptr(), n)
            elif op == 'rtruediv':
                C.rdivide_const(left.as_c_ptr(), val, out.as_c_ptr(), n)
            elif op in ('pow', 'ipow'):
                C.pow_scalar(left.as_c_ptr(), val, out.as_c_ptr(), n)
            elif op == 'rpow':
                C.rpow_scalar(left.as_c_ptr(), val, out.as_c_ptr(), n)
            elif op in ('mod', 'imod'):
                C.mod_scalar(left.as_c_ptr(), val, out.as_c_ptr(), n)
            elif op == 'rmod':
                C.rmod_scalar(left.as_c_ptr(), val, out.as_c_ptr(), n)
            elif op in ('floordiv', 'ifloordiv'):
                C.floor_div_const(left.as_c_ptr(), val, out.as_c_ptr(), n)
            elif op == 'rfloordiv':
                C.rfloor_div_const(left.as_c_ptr(), val, out.as_c_ptr(), n)
            else:
                raise NotImplementedError(f"Operator {op} not implemented for C backend.")
            return out
        else:
            raise TypeError("CTensorOperations only supports CTensor or scalar operands.")

    # Creation ops
    def full(self, size: Tuple[int, ...], fill_value: Any, dtype: Any, device: Any):
        t = CTensor(size)
        for i in range(t.size):
            t.buffer[i] = float(fill_value)
        return t

    def zeros(self, size: Tuple[int, ...], dtype: Any, device: Any):
        return self.full(size, 0.0, dtype, device)

    def clone(self, tensor: CTensor) -> CTensor:
        t = CTensor(tensor.shape)
        ffi.memmove(t.buffer, tensor.buffer, tensor.size * ffi.sizeof("double"))
        return t

    def to_device(self, tensor: CTensor, device: Any) -> CTensor:
        return tensor  # No-op for now

    def arange(
        self,
        start: int,
        end: Optional[int] = None,
        step: int = 1,
        device: Any = None,
        dtype: Any = None,
    ) -> CTensor:
        if end is None:
            n = start
            start_val = 0.0
            step_val = 1.0
        else:
            n = int((end - start) // step)
            start_val = float(start)
            step_val = float(step)
        out = CTensor((n,))
        C.create_arange(start_val, step_val, n, out.as_c_ptr())
        return out

    def pow(self, tensor: Any, exponent: float) -> CTensor:
        if not isinstance(tensor, CTensor):
            tensor = CTensor.from_list(tensor, _get_shape(tensor))
        out = CTensor(tensor.shape)
        C.pow_scalar(tensor.as_c_ptr(), float(exponent), out.as_c_ptr(), tensor.size)
        return out

    def sqrt(self, tensor: Any) -> CTensor:
        if not isinstance(tensor, CTensor):
            tensor = CTensor.from_list(tensor, _get_shape(tensor))
        out = CTensor(tensor.shape)
        C.sqrt_double(tensor.as_c_ptr(), out.as_c_ptr(), tensor.size)
        return out

    def tensor_from_list(self, data: List[Any], dtype: Any, device: Any) -> CTensor:
        shape = _get_shape(data)
        return CTensor.from_list(data, shape)

    def shape(self, tensor: CTensor) -> Tuple[int, ...]:
        return tensor.shape

    def numel(self, tensor: CTensor) -> int:
        return tensor.size

    def mean(self, tensor: Any, dim: Optional[int] = None) -> Any:
        if not isinstance(tensor, CTensor):
            tensor = CTensor.from_list(tensor, _get_shape(tensor))
        values = _flatten(tensor.tolist())
        if dim is None:
<<<<<<< HEAD
            return sum(values) / len(values) if values else 0.0

        shape = tensor.shape
        if dim < 0:
            dim += len(shape)
        if dim < 0 or dim >= len(shape):
            raise ValueError("dim out of range")

        out_shape = shape[:dim] + shape[dim + 1 :]
        out = CTensor(out_shape if out_shape else ())
        shape_arr = ffi.new("int[]", list(shape))
        C.mean_dim(tensor.as_c_ptr(), out.as_c_ptr(), shape_arr, len(shape), dim)
        if not out_shape:
            return out.buffer[0]
        return out
=======
            s = C.sum_double(tensor.as_c_ptr(), tensor.size)
            return s / tensor.size if tensor.size else 0.0
        # ########## STUB: CTensorOperations.mean_dim ##########
        # PURPOSE: Placeholder for dimension-wise mean on CTensors.
        # EXPECTED BEHAVIOR: Compute mean along the specified dimension.
        # INPUTS: ``tensor`` CTensor, ``dim`` dimension index
        # OUTPUTS: CTensor or float representing the mean.
        # KEY ASSUMPTIONS/DEPENDENCIES: Requires proper shape traversal.
        # TODO:
        #   - Implement mean over arbitrary dimensions.
        # NOTES: Current implementation only handles ``dim=None``.
        # ############################################################
        raise NotImplementedError("mean(dim) not implemented for C backend")
>>>>>>> 3d837dae

    def less(self, tensor: Any, value: Any) -> list:
        if not isinstance(tensor, CTensor):
            tensor = CTensor.from_list(tensor, _get_shape(tensor))
        return [tensor.buffer[i] < value for i in range(tensor.size)]

    def view_flat(self, tensor: Any) -> list:
        if not isinstance(tensor, CTensor):
            tensor = CTensor.from_list(tensor, _get_shape(tensor))
        return _flatten(tensor.tolist())

    def select_by_indices(self, tensor: CTensor, indices_dim0: Any, indices_dim1: Any) -> Any:
        # ########## STUB: CTensorOperations.select_by_indices ##########
        # PURPOSE: Gather elements from ``tensor`` using two index arrays.
        # EXPECTED BEHAVIOR: Return a 1D CTensor of selected values.
        # INPUTS: ``tensor`` CTensor, ``indices_dim0`` list, ``indices_dim1`` list.
        # OUTPUTS: CTensor with values from ``tensor[indices_dim0[i], indices_dim1[i]]``.
        # KEY ASSUMPTIONS/DEPENDENCIES: Requires stride calculations.
        # TODO:
        #   - Implement efficient index selection.
        # NOTES: Complex indexing left for future work.
        # ############################################################
        if not isinstance(tensor, CTensor):
            tensor = CTensor.from_list(tensor, _get_shape(tensor))

        rows = list(indices_dim0)

        if isinstance(indices_dim1, slice):
            start, stop, step = indices_dim1.indices(tensor.shape[1])
            cols_range = list(range(start, stop, step))
            row_arr = [r for r in rows for _ in cols_range]
            col_arr = cols_range * len(rows)
            out_shape = (len(rows), len(cols_range))
        else:
            cols = [indices_dim1] * len(rows) if isinstance(indices_dim1, int) else list(indices_dim1)
            if len(rows) != len(cols):
                raise ValueError("Index lists must have same length for element-wise selection")
            row_arr = rows
            col_arr = cols
            out_shape = (len(cols),) if not isinstance(indices_dim1, int) else (len(rows),)

        row_buf = ffi.new("int[]", row_arr)
        col_buf = ffi.new("int[]", col_arr)
        n_pairs = len(row_arr)
        out_buf = ffi.new("double[]", n_pairs)
        C.gather_pairs_2d(tensor.as_c_ptr(), row_buf, col_buf, out_buf, n_pairs, tensor.shape[1])

        return CTensor(out_shape, out_buf)

    def log_softmax(self, tensor: CTensor, dim: int) -> Any:
        # ########## STUB: CTensorOperations.log_softmax ##########
        # PURPOSE: Compute log softmax along ``dim``.
        # EXPECTED BEHAVIOR: Returns a CTensor of same shape with log probabilities.
        # INPUTS: ``tensor`` CTensor, ``dim`` dimension index.
        # OUTPUTS: CTensor with log softmax values.
        # KEY ASSUMPTIONS/DEPENDENCIES: Would require exponential and reduction ops.
        # TODO:
        #   - Implement stable log softmax in C.
        # NOTES: Placeholder due to implementation complexity.
        # ############################################################
        raise NotImplementedError("log_softmax not implemented for C backend")

    def pad(self, tensor: CTensor, pad: Tuple[int, ...], value: float = 0) -> Any:
        # ########## STUB: CTensorOperations.pad ##########
        # PURPOSE: Pad ``tensor`` with ``value`` according to ``pad`` spec.
        # EXPECTED BEHAVIOR: Return new CTensor with additional elements.
        # INPUTS: ``tensor`` CTensor, padding tuple.
        # OUTPUTS: Padded CTensor.
        # KEY ASSUMPTIONS/DEPENDENCIES: Requires dynamic shape manipulation.
        # TODO:
        #   - Implement generic padding logic for all dimensions.
        # NOTES: Currently unsupported.
        # ############################################################
        raise NotImplementedError("pad not implemented for C backend")

    def topk(self, tensor: CTensor, k: int, dim: int) -> Tuple[Any, Any]:
        # For this C backend, topk is implemented in C for 1D data.
        # If the tensor is multidimensional, we flatten it.
        flat = _flatten(tensor.tolist())
        n = len(flat)
        # allocate C arrays for indices and values
        c_indices = ffi.new("int[]", k)
        c_values = ffi.new("double[]", k)
        # Create a temporary C array for the flattened data
        temp = ffi.new("double[]", flat)
        C.topk_double(temp, n, k, c_indices, c_values)
        # Convert C arrays to Python lists and then to CTensors
        py_values = [c_values[i] for i in range(k)]
        py_indices = [c_indices[i] for i in range(k)]
        return CTensor.from_list(py_values, (k,)), CTensor.from_list(py_indices, (k,))

    def repeat_interleave(self, tensor: CTensor, repeats: int, dim: Optional[int] = None) -> Any:
        # ########## STUB: CTensorOperations.repeat_interleave ##########
        # PURPOSE: Repeat each element in ``tensor`` ``repeats`` times along ``dim``.
        # EXPECTED BEHAVIOR: New CTensor with expanded dimension.
        # INPUTS: CTensor, repeats int, optional dimension.
        # OUTPUTS: CTensor with repeated values.
        # KEY ASSUMPTIONS/DEPENDENCIES: Requires advanced slicing helpers.
        # TODO:
        #   - Implement axis-aware repetition.
        # NOTES: Only full flattening supported currently.
        # ############################################################
        raise NotImplementedError("repeat_interleave not implemented for C backend")

    def assign_at_indices(
        self,
        tensor_to_modify: CTensor,
        indices_dim0: Any,
        indices_dim1: Any,
        values_to_assign: Any,
    ) -> None:
        # ########## STUB: CTensorOperations.assign_at_indices ##########
        # PURPOSE: In-place assignment into ``tensor_to_modify`` at specified indices.
        # EXPECTED BEHAVIOR: Modifies tensor values according to index lists.
        # INPUTS: target CTensor, two index lists, values list.
        # OUTPUTS: None (in-place modification).
        # KEY ASSUMPTIONS/DEPENDENCIES: Requires index math support.
        # TODO:
        #   - Implement multi-dimensional indexing.
        # NOTES: Stub pending full CTensor infrastructure.
        # ############################################################
        raise NotImplementedError("assign_at_indices not implemented for C backend")

    def increment_at_indices(self, tensor_to_modify: CTensor, mask: Any) -> None:
        # ########## STUB: CTensorOperations.increment_at_indices ##########
        # PURPOSE: Increment elements of ``tensor_to_modify`` where ``mask`` is True.
        # EXPECTED BEHAVIOR: Element-wise increment using a boolean mask.
        # INPUTS: target CTensor, boolean mask list.
        # OUTPUTS: None (in-place update).
        # KEY ASSUMPTIONS/DEPENDENCIES: Requires broadcasting rules.
        # TODO:
        #   - Implement efficient masked increment.
        # NOTES: Stub to signal incomplete feature.
        # ############################################################
        raise NotImplementedError("increment_at_indices not implemented for C backend")

    def boolean_mask_select(self, tensor: CTensor, mask: Any) -> Any:
        # ########## STUB: CTensorOperations.boolean_mask_select ##########
        # PURPOSE: Select values from ``tensor`` where ``mask`` is True.
        # EXPECTED BEHAVIOR: Return CTensor or list of filtered values.
        # INPUTS: CTensor, mask list.
        # OUTPUTS: CTensor containing selected elements.
        # KEY ASSUMPTIONS/DEPENDENCIES: Requires shape-aware masking.
        # TODO:
        #   - Implement boolean masking for CTensors.
        # NOTES: Not yet supported in C backend.
        # ############################################################
        raise NotImplementedError("boolean_mask_select not implemented for C backend")

    def index_select(self, tensor: CTensor, dim: int, indices: Any) -> Any:
        # ########## STUB: CTensorOperations.index_select ##########
        # PURPOSE: Select entries along ``dim`` using ``indices``.
        # EXPECTED BEHAVIOR: Mirror numpy.take along the specified dimension.
        # INPUTS: CTensor, dimension index, index list.
        # OUTPUTS: CTensor with gathered values.
        # KEY ASSUMPTIONS/DEPENDENCIES: Requires advanced indexing support.
        # TODO:
        #   - Implement general index selection.
        # NOTES: Current design does not provide necessary helpers.
        # ############################################################
        raise NotImplementedError("index_select not implemented for C backend")

    def stack(self, tensors: list, dim: int = 0) -> Any:
        # ########## STUB: CTensorOperations.stack ##########
        # PURPOSE: Concatenate a sequence of CTensors along a new dimension.
        # EXPECTED BEHAVIOR: Should return a CTensor representing ``tensors``
        #     stacked along ``dim``.
        # INPUTS: list of CTensors, dimension index.
        # OUTPUTS: New CTensor with increased rank.
        # KEY ASSUMPTIONS/DEPENDENCIES: Requires advanced shape handling.
        # TODO:
        #   - Implement shape validation and memory allocation logic.
        # NOTES: Current C backend lacks generic tensor helpers.
        # ############################################################
        raise NotImplementedError("stack not implemented for C backend")

    def cat(self, tensors: list, dim: int = 0) -> Any:
        # ########## STUB: CTensorOperations.cat ##########
        # PURPOSE: Concatenate CTensors along an existing dimension.
        # EXPECTED BEHAVIOR: Should join ``tensors`` on ``dim`` similar to
        #     numpy.concatenate.
        # INPUTS: list of CTensors, dimension index.
        # OUTPUTS: New CTensor with combined size.
        # KEY ASSUMPTIONS/DEPENDENCIES: Requires complex stride math.
        # TODO:
        #   - Implement concatenation across arbitrary dimensions.
        # NOTES: Placeholder until a more complete C tensor API exists.
        # ############################################################
        raise NotImplementedError("cat not implemented for C backend")

    def get_device(self, tensor: CTensor) -> str:
        return "cpu_cffi"

    def get_dtype(self, tensor: CTensor) -> Any:
        return float

    def item(self, tensor: CTensor) -> Any:
        if tensor.size == 1:
            return tensor.buffer[0]
        raise ValueError("Tensor has more than one element")

    def max(self, tensor: CTensor) -> float:
        return max(tensor.tolist())

    def long_cast(self, tensor: CTensor) -> CTensor:
        t = CTensor(tensor.shape)
        for i in range(t.size):
            t.buffer[i] = int(tensor.buffer[i])
        return t

    def not_equal(self, tensor1: CTensor, tensor2: CTensor) -> list:
        return [tensor1.buffer[i] != tensor2.buffer[i] for i in range(tensor1.size)]

    def save(self, tensor: CTensor, filepath: str) -> None:
        with open(filepath, "wb") as f:
            f.write(ffi.buffer(tensor.buffer, tensor.size * 8))

    def load(self, filepath: str, dtype: Any, device: Any) -> CTensor:
        with open(filepath, "rb") as f:
            data = f.read()
        n = len(data) // 8
        buf = ffi.new("double[]", n)
        ffi.memmove(buf, data, len(data))
        # You must provide shape info externally!
        return CTensor((n,), buf)

    @property
    def long_dtype(self) -> Any:
        return int

    @property
    def bool_dtype(self) -> Any:
        return bool

    @property
    def float_dtype(self) -> Any:
        return float

    @staticmethod
    def test() -> None:
        """Simple self-check calling ``sqrt`` from ``libm``."""
        ops = CTensorOperations()
        result = ops.sqrt([4.0, 9.0])
        assert [round(x, 1) for x in result.tolist()] == [2.0, 3.0]
<|MERGE_RESOLUTION|>--- conflicted
+++ resolved
@@ -63,15 +63,13 @@
     void floor_div_const(const double* a, double b, double* out, int n);
     void rfloor_div_const(const double* a, double b, double* out, int n);
     void sqrt_double(const double* a, double* out, int n);
-<<<<<<< HEAD
     void mean_dim(const double* a, double* out, const int* shape, int ndim, int dim);
-=======
     void gather_pairs_2d(const double* a, const int* rows, const int* cols,
                          double* out, int n_pairs, int stride);
     double sum_double(const double* a, int n);
     void create_arange(double start, double step, int n, double* out);
     void topk_double(const double* a, int n, int k, int* indices, double* out);
->>>>>>> 3d837dae
+
 """)
 
 C_SOURCE = """
@@ -137,7 +135,7 @@
     void sqrt_double(const double* a, double* out, int n) {
         for (int i = 0; i < n; ++i) out[i] = sqrt(a[i]);
     }
-<<<<<<< HEAD
+
     void mean_dim(const double* a, double* out, const int* shape, int ndim, int dim) {
         int before = 1;
         for (int i = 0; i < dim; ++i) before *= shape[i];
@@ -155,7 +153,7 @@
                 out[out_index++] = sum / axis;
             }
         }
-=======
+
     void gather_pairs_2d(const double* a, const int* rows, const int* cols,
                          double* out, int n_pairs, int stride) {
         for (int i = 0; i < n_pairs; ++i) {
@@ -200,7 +198,7 @@
             }
         }
         free(used);
->>>>>>> 3d837dae
+
     }
 """
 
@@ -374,7 +372,6 @@
             tensor = CTensor.from_list(tensor, _get_shape(tensor))
         values = _flatten(tensor.tolist())
         if dim is None:
-<<<<<<< HEAD
             return sum(values) / len(values) if values else 0.0
 
         shape = tensor.shape
@@ -390,21 +387,6 @@
         if not out_shape:
             return out.buffer[0]
         return out
-=======
-            s = C.sum_double(tensor.as_c_ptr(), tensor.size)
-            return s / tensor.size if tensor.size else 0.0
-        # ########## STUB: CTensorOperations.mean_dim ##########
-        # PURPOSE: Placeholder for dimension-wise mean on CTensors.
-        # EXPECTED BEHAVIOR: Compute mean along the specified dimension.
-        # INPUTS: ``tensor`` CTensor, ``dim`` dimension index
-        # OUTPUTS: CTensor or float representing the mean.
-        # KEY ASSUMPTIONS/DEPENDENCIES: Requires proper shape traversal.
-        # TODO:
-        #   - Implement mean over arbitrary dimensions.
-        # NOTES: Current implementation only handles ``dim=None``.
-        # ############################################################
-        raise NotImplementedError("mean(dim) not implemented for C backend")
->>>>>>> 3d837dae
 
     def less(self, tensor: Any, value: Any) -> list:
         if not isinstance(tensor, CTensor):

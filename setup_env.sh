--- conflicted
+++ resolved
@@ -42,20 +42,7 @@
   esac
 done
 
-<<<<<<< HEAD
-CODEBASES=""
-GROUPS=()
-MENU_ARGS=()
-
-[ -n "$CODEBASES" ] && MENU_ARGS+=("-codebases" "$CODEBASES")
-for g in "${GROUPS[@]}"; do
-  MENU_ARGS+=("-groups" "$g")
-done
-echo "[DEBUG] Codebases: ${CODEBASES:-}" >&2
-echo "[DEBUG] Groups: ${GROUPS[*]:-}" >&2
-
-=======
->>>>>>> ff247fd7
+
 # Helper: run a command but never terminate on failure
 safe_run() {
   "$@"
